// Distributed under the MIT License.
// See LICENSE.txt for details.

#include "Framework/TestingFramework.hpp"

#include <cstddef>
#include <random>
#include <string>

#include "DataStructures/DataBox/DataBox.hpp"
#include "DataStructures/DataVector.hpp"
#include "DataStructures/Tensor/Tensor.hpp"
#include "Evolution/Systems/ScalarWave/MomentumDensity.hpp"
#include "Evolution/Systems/ScalarWave/Tags.hpp"
#include "Framework/CheckWithRandomValues.hpp"
#include "Framework/SetupLocalPythonEnvironment.hpp"
#include "Helpers/DataStructures/DataBox/TestHelpers.hpp"
#include "Helpers/DataStructures/MakeWithRandomValues.hpp"

namespace {
template <size_t SpatialDim, typename DataType>
void test_compute_item_in_databox(const DataType& used_for_size) {
  TestHelpers::db::test_compute_tag<
      ScalarWave::Tags::MomentumDensityCompute<SpatialDim>>("MomentumDensity");

  MAKE_GENERATOR(generator);
  std::uniform_real_distribution<> dist(-1., 1.);

<<<<<<< HEAD
  const Scalar<DataVector> pi = make_with_random_values<Scalar<DataVector>>(
      make_not_null(&generator), dist, used_for_size);
=======
  const Scalar<DataVector> pi =
      make_with_random_values<Scalar<DataVector>>(
          make_not_null(&generator), dist, used_for_size);
>>>>>>> a90ab184
  const tnsr::i<DataVector, SpatialDim, Frame::Inertial> phi =
      make_with_random_values<tnsr::i<DataVector, SpatialDim, Frame::Inertial>>(
          make_not_null(&generator), dist, used_for_size);

  const auto box = db::create<
      db::AddSimpleTags<ScalarWave::Tags::Pi,
                        ScalarWave::Tags::Phi<SpatialDim>>,
      db::AddComputeTags<ScalarWave::Tags::MomentumDensityCompute<SpatialDim>>>(
      pi, phi);

  const auto expected = ScalarWave::momentum_density(pi, phi);

  CHECK_ITERABLE_APPROX(
      (db::get<ScalarWave::Tags::MomentumDensity<SpatialDim>>(box)), expected);
}

template <size_t SpatialDim>
void test_momentum_density(const DataVector& used_for_size) {
  void (*f)(
      const gsl::not_null<tnsr::i<DataVector, SpatialDim, Frame::Inertial>*>,
      const Scalar<DataVector>&,
      const tnsr::i<DataVector, SpatialDim, Frame::Inertial>&) =
      &ScalarWave::momentum_density<SpatialDim>;
  pypp::check_with_random_values<1>(f, "MomentumDensity", {"momentum_density"},
                                    {{{-1., 1.}}}, used_for_size);
}
}  // namespace

SPECTRE_TEST_CASE("Unit.Evolution.Systems.ScalarWave.MomentumDensity",
                  "[Unit][Evolution]") {
  pypp::SetupLocalPythonEnvironment local_python_env(
      "Evolution/Systems/ScalarWave/");

  const DataVector used_for_size(5);
  test_momentum_density<1>(used_for_size);
  // test_momentum_density<2>(used_for_size);
  // test_momentum_density<3>(used_for_size);
}<|MERGE_RESOLUTION|>--- conflicted
+++ resolved
@@ -26,14 +26,11 @@
   MAKE_GENERATOR(generator);
   std::uniform_real_distribution<> dist(-1., 1.);
 
-<<<<<<< HEAD
-  const Scalar<DataVector> pi = make_with_random_values<Scalar<DataVector>>(
-      make_not_null(&generator), dist, used_for_size);
-=======
+
   const Scalar<DataVector> pi =
       make_with_random_values<Scalar<DataVector>>(
           make_not_null(&generator), dist, used_for_size);
->>>>>>> a90ab184
+ MomentumDensity
   const tnsr::i<DataVector, SpatialDim, Frame::Inertial> phi =
       make_with_random_values<tnsr::i<DataVector, SpatialDim, Frame::Inertial>>(
           make_not_null(&generator), dist, used_for_size);
